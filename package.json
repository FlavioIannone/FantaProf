{
  "name": "frontend",
  "version": "0.1.0",
  "private": true,
  "scripts": {
    "dev": "next dev",
    "build": "next build",
    "start": "next start",
    "lint": "next lint"
  },
  "dependencies": {
<<<<<<< HEAD
    "bootstrap-icons": "^1.13.1",
    "firebase": "^11.9.1",
    "firebase-admin": "^13.4.0",
    "next": "15.3.2",
    "react": "^19.0.0",
    "react-dom": "^19.0.0"
=======
    "@tanstack/react-query": "^5.84.0",
    "bootstrap-icons": "^1.13.1",
    "firebase": "^11.10.0",
    "firebase-admin": "^13.4.0",
    "next": "^15.4.5",
    "react": "^19.1.1",
    "react-dom": "^19.1.1",
    "zod": "^4.0.14"
>>>>>>> 0c427d40
  },
  "devDependencies": {
    "@tailwindcss/postcss": "^4",
    "@types/node": "^20",
    "@types/react": "^19",
    "@types/react-dom": "^19",
    "daisyui": "^5.0.50",
    "tailwindcss": "^4",
    "typescript": "^5"
  }
}<|MERGE_RESOLUTION|>--- conflicted
+++ resolved
@@ -3,20 +3,12 @@
   "version": "0.1.0",
   "private": true,
   "scripts": {
-    "dev": "next dev",
+    "dev": "next dev --turbo",
     "build": "next build",
     "start": "next start",
     "lint": "next lint"
   },
   "dependencies": {
-<<<<<<< HEAD
-    "bootstrap-icons": "^1.13.1",
-    "firebase": "^11.9.1",
-    "firebase-admin": "^13.4.0",
-    "next": "15.3.2",
-    "react": "^19.0.0",
-    "react-dom": "^19.0.0"
-=======
     "@tanstack/react-query": "^5.84.0",
     "bootstrap-icons": "^1.13.1",
     "firebase": "^11.10.0",
@@ -25,7 +17,6 @@
     "react": "^19.1.1",
     "react-dom": "^19.1.1",
     "zod": "^4.0.14"
->>>>>>> 0c427d40
   },
   "devDependencies": {
     "@tailwindcss/postcss": "^4",
