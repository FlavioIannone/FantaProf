import {
  Class,
  StudentEnrollment,
  Teacher,
  TeamEnrollment,
} from "../schema.db";
import { admin_firestore } from "../firebase-connection.server";
import { ReadOperationResult, WriteOperationResult } from "@/lib/types";
import { FieldValue } from "firebase-admin/firestore";
import { getClassFromFirestore } from "./classes.db.utils";
import { getStudentEnrollmentDataFromFirestore } from "./users.db.utils";
import z from "zod";
import { cache } from "react";
import { getClassTeacherFromFirestore } from "./teachers.db.utils";
type TeamEnrollmentType = z.infer<typeof TeamEnrollment.schema> &
  Omit<z.infer<typeof Teacher.schema>, "created_at"> & { teacher_id: string };

/**
 * Attempts to add a teacher to the student team, if the teacher is the first one to be added it will become the team's captain.
 * Checks if the student has enough credits to purchase the teacher and if the teacher is already part of the team.
 * @param uid - The ID of the student
 * @param class_id - The ID of the class
 * @param teacher_id - The ID of the teacher to add to the team
 * @returns Successful state operation result, an error with it's status code and message otherwise. If the teacher is part of the team, status: 409; if the student doesn't have enough credits, status: 402; other possible statuses: 404.
 */
export const addTeacherToTeamInFirestore = async (
  uid: string,
  class_id: string,
  teacher_id: string
): Promise<
  WriteOperationResult<{
    isCaptain: boolean;
  }>
> => {
  // Reference to the student's enrollment document in this class
  const studentEnrollmentDocRef = admin_firestore
    .collection(Class.collection)
    .doc(class_id)
    .collection(StudentEnrollment.collection)
    .doc(uid);

  // Reference to the teacher document in this class
  const teacherDocRef = admin_firestore
    .collection(Class.collection)
    .doc(class_id)
    .collection(Teacher.collection)
    .doc(teacher_id);

  // Reference to the subcollection of teachers enrolled in the student's team
  const teamCollectionRef = studentEnrollmentDocRef.collection(
    TeamEnrollment.collection
  );

  // Reference to the specific teacher entry in the student's team
  const teacherTeamEnrollmentDocRef = teamCollectionRef.doc(teacher_id);

  try {
    // Fetch all necessary documents in parallel:
    // - The student enrollment doc
    // - The teacher-team enrollment doc (to check if already in team)
    // - The team collection (to check if this is the first teacher, i.e., captain)
    // - The teacher doc
    let isCaptain = false;
    await admin_firestore.runTransaction(async (transaction) => {
      const [
        studentEnrollmentDocSnap,
        teacherTeamEnrollmentDocSnap,
        teamCollectionSnap,
        teacherDocSnap,
      ] = await Promise.all([
        transaction.get(studentEnrollmentDocRef),
        transaction.get(teacherTeamEnrollmentDocRef),
        transaction.get(teamCollectionRef),
        transaction.get(teacherDocRef),
      ]);

      // If the student isn’t enrolled in this class, return 404
      if (!studentEnrollmentDocSnap.exists) {
        throw { status: 404, message: "The student is not part of the class" };
      }

      // If the teacher doesn’t exist in this class, return 404
      if (!teacherDocSnap.exists) {
        throw { status: 404, message: "The teacher is not part of the class" };
      }

      // If the teacher is already in the student’s team, return 409 Conflict
      if (teacherTeamEnrollmentDocSnap.exists) {
        throw {
          status: 409,
          message: "The teacher is already part of the team",
        };
      }

      // Parse student and teacher data with Zod schemas for type safety
      const studentEnrollmentData = StudentEnrollment.schema.parse(
        studentEnrollmentDocSnap.data()
      );
      const teacherData = Teacher.schema.parse(teacherDocSnap.data());

      // Check if the student has enough credits to purchase this teacher
      // If not, return 402 Payment Required
      if (teacherData.price > studentEnrollmentData.credits) {
        throw {
          status: 402,
          message: "Insufficient credits to purchase teacher",
        };
      }

      isCaptain = teamCollectionSnap.empty; // The teacher becomes captain if this is the first teacher in the team
      // Add the teacher to the student’s team
      transaction
        .create(
          teacherTeamEnrollmentDocRef,
<<<<<<< HEAD
          TeamEnrollment.schema.parse({
=======
          TeacherTeamEnrollment.schema.parse({
>>>>>>> 58135af2
            captain: isCaptain,
          })
        )
        .update(studentEnrollmentDocRef, {
          credits: FieldValue.increment(-teacherData.price),
          teacher_team_ids: FieldValue.arrayUnion(teacherDocRef.id),
        });
    });

    // If everything went fine, return success
    return {
      status: 200,
      data: {
        isCaptain,
      },
    };
<<<<<<< HEAD
  } catch (error: any) {
    const status = error.status ?? 500;
    const message = error.message ?? "Internal server error";
    console.log(error);

    // On failure, return error info.
    // Defaults to 500 if status/message aren’t explicitly set
    return {
      status,
      message,
    };
  }
};

/**
 *
 * @param uid - The ID of the student
 * @param class_id - The ID of the class
 * @returns Successful state operation result, an error with it's status code and message otherwise. If the class or the teacher doesn't exist or the team collection is empty, status: 404.
 */
export const getTeamFromFirestore = cache(
  async (
    uid: string,
    class_id: string
  ): Promise<ReadOperationResult<TeamEnrollmentType[]>> => {
    const classDocRef = admin_firestore
      .collection(Class.collection)
      .doc(class_id);
    const studentEnrollmentDocRef = classDocRef
      .collection(StudentEnrollment.collection)
      .doc(uid);
    const teamCollectionRef = studentEnrollmentDocRef.collection(
      TeamEnrollment.collection
    );
    try {
      const [classRes, studentEnrollmentRes, teamCollectionSnap] =
        await Promise.all([
          getClassFromFirestore(class_id),
          getStudentEnrollmentDataFromFirestore(class_id, uid),
          teamCollectionRef.get(),
        ]);

      if (classRes.status !== 200) {
        throw classRes;
      }
      if (studentEnrollmentRes.status !== 200) {
        throw studentEnrollmentRes;
      }
      if (teamCollectionSnap.empty) {
        throw {
          status: 404,
          message: "The team is empty",
        };
      }

      const team: TeamEnrollmentType[] = await Promise.all(
        teamCollectionSnap.docs.map(async (teamEnrollmentDoc) => {
          const res = await getTeacherTeamEnrollmentFromFirestore(
            uid,
            class_id,
            teamEnrollmentDoc.id
          );
          if (res.status !== 200) throw res;
          return res.data;
        })
      );

      return {
        status: 200,
        data: team,
      };
    } catch (error: any) {
      const status = error.status ?? 500;
      const message = error.message ?? "Internal server error";
      console.log(error);

      // On failure, return error info.
      // Defaults to 500 if status/message aren’t explicitly set
      return {
        status,
        message,
      };
    }
  }
);

/**
 * Retrieves the data of the teacher and the data about it's enrollment in the team of the specified student.
 * @param uid - The ID of the student
 * @param class_id - The ID of the class
 * @param teacher_id - The ID of the teacher
 * @returns Successful state operation result, an error with it's status code and message otherwise. If the class or the teacher or the student doesn't exist or the teacher is not part of the team, status: 404.
 */

export const getTeacherTeamEnrollmentFromFirestore = async (
  uid: string,
  class_id: string,
  teacher_id: string
): Promise<ReadOperationResult<TeamEnrollmentType>> => {
  const classDocRef = admin_firestore
    .collection(Class.collection)
    .doc(class_id);
  const studentEnrollmentDocRef = classDocRef
    .collection(StudentEnrollment.collection)
    .doc(uid);
  const teacherTeamDocRef = studentEnrollmentDocRef
    .collection(TeamEnrollment.collection)
    .doc(teacher_id);
  try {
    const [classRes, studentEnrollmentRes, teacherRes, teacherTeamDocSnap] =
      await Promise.all([
        getClassFromFirestore(class_id),
        getStudentEnrollmentDataFromFirestore(class_id, uid),
        getClassTeacherFromFirestore(class_id, teacher_id),
        teacherTeamDocRef.get(),
      ]);

    if (classRes.status !== 200) {
      throw classRes;
    }
    if (studentEnrollmentRes.status !== 200) {
      throw studentEnrollmentRes;
    }
    if (teacherRes.status !== 200) {
      throw teacherRes;
    }
    if (!teacherTeamDocSnap.exists) {
      throw {
        status: 404,
        message: "The team is empty",
      };
    }

    return {
      status: 200,
      data: {
        ...teacherRes.data,
        ...TeamEnrollment.schema.parse(teacherTeamDocSnap.data()),
      },
    };
  } catch (error: any) {
    const status = error.status ?? 500;
    const message = error.message ?? "Internal server error";
    console.log(error);

    // On failure, return error info.
    // Defaults to 500 if status/message aren’t explicitly set
    return {
      status,
      message,
    };
  }
};

/**
 * Removes a teacher from the team of the specified student.
 * @param uid - The ID of the student
 * @param class_id - The ID of the class
 * @param teacher_id - The ID of the teacher
 * @returns Successful state operation result, an error with it's status code and message otherwise. If the class or the teacher doesn't exist or the team collection is empty, status: 404.
 */
export const removeTeacherFromTeamInFirestore = async (
  uid: string,
  class_id: string,
  teacher_id: string
): Promise<WriteOperationResult> => {
  // Reference to the student's enrollment document in this class
  const studentEnrollmentDocRef = admin_firestore
    .collection(Class.collection)
    .doc(class_id)
    .collection(StudentEnrollment.collection)
    .doc(uid);

  const teacherTeamDocRef = studentEnrollmentDocRef
    .collection(TeamEnrollment.collection)
    .doc(teacher_id);

  try {
    await admin_firestore.runTransaction(async (t) => {
      const [studentEnrollmentRes, teacherRes, teamEnrollmentRes] =
        await Promise.all([
          getStudentEnrollmentDataFromFirestore(class_id, uid),
          getClassTeacherFromFirestore(class_id, teacher_id),
          getTeacherTeamEnrollmentFromFirestore(uid, class_id, teacher_id),
        ]);

      if (studentEnrollmentRes.status !== 200) {
        throw studentEnrollmentRes;
      }
      if (teacherRes.status !== 200) {
        throw teacherRes;
      }
      if (teamEnrollmentRes.status !== 200) {
        throw teamEnrollmentRes;
      }
      if (teamEnrollmentRes.data.captain) {
        throw {
          status: 400,
          message: "This teacher is the captain and cannot be removed.",
        };
      }

      t.update(studentEnrollmentDocRef, {
        teacher_team_ids: FieldValue.arrayRemove(teacher_id),
        credits: FieldValue.increment(teacherRes.data.price),
      }).delete(teacherTeamDocRef);
    });
    return { status: 200 };
=======
>>>>>>> 58135af2
  } catch (error: any) {
    const status = error.status ?? 500;
    const message = error.message ?? "Internal server error";
    console.log(error);

    // On failure, return error info.
    // Defaults to 500 if status/message aren’t explicitly set
    return {
      status,
      message,
    };
  }
};<|MERGE_RESOLUTION|>--- conflicted
+++ resolved
@@ -112,11 +112,7 @@
       transaction
         .create(
           teacherTeamEnrollmentDocRef,
-<<<<<<< HEAD
           TeamEnrollment.schema.parse({
-=======
-          TeacherTeamEnrollment.schema.parse({
->>>>>>> 58135af2
             captain: isCaptain,
           })
         )
@@ -133,7 +129,6 @@
         isCaptain,
       },
     };
-<<<<<<< HEAD
   } catch (error: any) {
     const status = error.status ?? 500;
     const message = error.message ?? "Internal server error";
@@ -197,7 +192,10 @@
             teamEnrollmentDoc.id
           );
           if (res.status !== 200) throw res;
-          return res.data;
+          return {
+            ...res.data,
+            points: res.data.captain ? res.data.points * 2 : res.data.points,
+          };
         })
       );
 
@@ -342,8 +340,6 @@
       }).delete(teacherTeamDocRef);
     });
     return { status: 200 };
-=======
->>>>>>> 58135af2
   } catch (error: any) {
     const status = error.status ?? 500;
     const message = error.message ?? "Internal server error";
