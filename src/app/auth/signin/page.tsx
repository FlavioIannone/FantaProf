"use client";
<<<<<<< HEAD
import Link from "next/link";
import { type FormData } from "@/lib/types";
import { auth, signInWithGooglePopup } from "@/lib/firebase-connection";
import {
  createUserWithEmailAndPassword,
  AuthError,
  signInWithRedirect,
  GoogleAuthProvider,
  getRedirectResult,
  UserCredential,
  onAuthStateChanged,
} from "firebase/auth";
import { useEffect, useState } from "react";
import { useModal } from "@/components/client/ModalContext";
import router from "next/router";
import { useUserData } from "@/components/client/UserDataContext";

export default function RegistrationForm() {
  // Stato per gestire i dati dell'utente
  const [formData, setFormData] = useState<FormData>({
    username: undefined,
    email: undefined,
    password: undefined,
  });

  const { setUserData } = useUserData();
  const { setModal } = useModal();

  // Funzione helper per mostrare un errore nel modal
  const showModalError = (
    title: string,
    content: string,
    onClose?: () => void
  ) => {
    setModal(true, {
      title,
      content,
      onClose: onClose,
    });
  };
  // Redirect se già autenticato
  useEffect(() => {
    const unsubscribe = onAuthStateChanged(auth, (user) => {
      if (user) {
        router.replace("/dashboard");
        setUserData(user);
      }
    });
    return () => unsubscribe();
  }, [router]);

  // Gestione della registrazione tramite form
  const onSubmit = async (e: React.FormEvent<HTMLFormElement>) => {
    e.preventDefault();

    if (!formData.username || !formData.email || !formData.password) {
      showModalError("Errore", "Compila tutti i campi richiesti.");
      return;
    }

    let userCredentials;
    try {
      userCredentials = await createUserWithEmailAndPassword(
        auth,
        formData.email,
        formData.password
      );
    } catch (error) {
      const authError = error as AuthError;
      let message = "Errore durante la registrazione.";
      if (authError.code === "auth/email-already-in-use") {
        message = "Questa email è già registrata.";
      } else if (authError.code === "auth/invalid-email") {
        message = "L'email inserita non è valida.";
      } else if (authError.code === "auth/weak-password") {
        message = "La password è troppo debole.";
      }
      showModalError("Errore autenticazione", message);
      return;
    }
  };

  // Gestione della registrazione tramite Google con popup
  const onGoogleSignIn = async (e: React.MouseEvent<HTMLButtonElement>) => {
    e.preventDefault();
    let credentials: UserCredential | undefined;
    try {
      credentials = await signInWithGooglePopup();
    } catch (error) {
      const authError = error as AuthError;
      let message = "Errore durante l'autenticazione con Google.";
      if (authError.code === "auth/popup-closed-by-user") {
        message = "La finestra di autenticazione è stata chiusa.";
      }
      if (authError.code === "auth/popup-blocked") {
        message = "La finestra di autenticazione è stata bloccata.";
      }
      showModalError("Errore autenticazione", message);
    }
    if (!credentials) {
      showModalError(
        "Errore autenticazione",
        "Errore durante l'autenticazione."
      );
      return;
    }
  };

  return (
    <>
      {/* Form di registrazione */}
      <form
        className="sm:w-lg w-full sm:h-max h-full sm:block flex flex-col items-center justify-center sm:p-4"
        onSubmit={onSubmit}
        method="post"
      >
        {/* Titolo e sottotitolo */}
        <div className="p-5">
          <h1 className="text-primary text-center sm:text-5xl text-4xl motion-safe:opacity-0 animate-fade-in-bottom motion-reduce:animate-none">
            Benvenuto
          </h1>
          <h3 className="opacity-60 text-center sm:text-3xl text-2xl animate-fade-in-bottom animation-delay-100 motion-reduce:animate-none">
            Crea un nuovo account
          </h3>
        </div>
        {/* Campi input */}
        <div className="w-full mb-5 flex flex-col gap-1">
          {/* Campo nome utente */}
          <div className="motion-safe:opacity-0 animate-fade-in-bottom animation-delay-200 motion-reduce:animate-none">
            <label htmlFor="text" className="d-label">
              Nome utente
            </label>
            <input
              name="username"
              type="text"
              aria-label="Nome utente"
              className="d-input d-validator w-full peer"
              placeholder="Fragolina123"
              onChange={(e) => {
                setFormData({
                  ...formData,
                  username: e.target.value,
                });
              }}
              required
            />
            <div className="d-validator-hint h-0 peer-user-invalid:h-auto">
              Inserire un nome utente
            </div>
          </div>
          {/* Campo email */}
          <div className="motion-safe:opacity-0 animate-fade-in-bottom animation-delay-300 motion-reduce:animate-none">
            <label htmlFor="email" className="d-label">
              Email
            </label>
            <input
              name="email"
              type="email"
              aria-label="Email"
              className="d-input d-validator w-full peer"
              placeholder="esempio@dominio.com"
              onChange={(e) => {
                setFormData({
                  ...formData,
                  email: e.target.value,
                });
              }}
              required
            />
            <div className="d-validator-hint h-0 peer-user-invalid:h-auto">
              Email non valida
            </div>
          </div>
          {/* Campo password */}
          <div className="motion-safe:opacity-0 animate-fade-in-bottom animation-delay-400 motion-reduce:animate-none">
            <label htmlFor="password" className="d-label">
              Password
            </label>
            <input
              id="password"
              name="password"
              type="password"
              aria-label="Password"
              className="peer d-input d-validator w-full"
              placeholder="Inserisci la tua password"
              minLength={8}
              pattern="(?=.*\d)(?=.*[a-z])(?=.*[A-Z]).{8,}"
              title="Deve avere almeno 8 caratteri, includere numero, lettera minuscola, lettera maiuscola"
              onChange={(e) => {
                setFormData({
                  ...formData,
                  password: e.target.value,
                });
              }}
              required
            />
            <p className="d-validator-hint h-0 peer-user-invalid:h-auto">
              Deve avere almeno 8 caratteri, includere
              <br />
              Almeno un numero
              <br />
              Almeno una lettera minuscola
              <br />
              Almeno una lettera maiuscola
            </p>
          </div>
        </div>
        {/* Bottone di invio */}
        <button
          type="submit"
          aria-label="Crea account"
          className="d-btn d-btn-primary d-btn-block animate-fade-in-bottom motion-safe:opacity-0 text-lg animation-delay-500 motion-reduce:animate-none"
        >
          Registrati
        </button>
        {/* Link per login */}
        <p className="mt-2.5  w-full motion-safe:opacity-0 animate-fade-in animation-delay-500 motion-reduce:animate-none">
          Hai già un account?{" "}
          <Link
            href="/auth/login"
            className="d-link"
            aria-label="Accedi all'account"
          >
            Accedi qui.
          </Link>
        </p>
        {/* Divider e bottone Google */}
        <div className="d-divider sm:my-10 my-6 w-full sm:px-10 motion-safe:opacity-0 animate-fade-in animation-delay-500 motion-reduce:animate-none">
          Oppure registrati con
        </div>
        <button
          type="button"
          aria-label="registrati con google"
          className="d-btn d-btn-outline d-btn-block motion-safe:opacity-0 animate-fade-in-bottom animation-delay-700 motion-reduce:animate-none"
          onClick={onGoogleSignIn}
        >
          <i className="bi bi-google"></i> Registrazione con Google
        </button>
      </form>
    </>
=======

import Link from "next/link";
import { type SignInData } from "@/lib/types";
import { client_auth } from "@/lib/firebase-connection";
import { onAuthStateChanged, User } from "firebase/auth";
import { useEffect, useRef, useState } from "react";
import { useModal } from "@/components/client/Modal/ModalContext";
import { useRouter } from "next/navigation";
import {
  createAccountWithFormData,
  signInWithGoogle,
} from "@/lib/authentication-manager";
import { createSession } from "@/lib/data/session/session-manager.data-layer";

export default function RegistrationForm() {
  const router = useRouter();

  const { setModal } = useModal();
  // True when on the server, false when on the client
  const [isPending, setIsPending] = useState(true);
  const [isLoading, setIsLoading] = useState(false);
  const [isRedirecting, setIsRedirecting] = useState(false);

  // Flag to prevent multiple redirects
  const redirectFlag = useRef(false);

  useEffect(() => {
    const unsubscribe = onAuthStateChanged(client_auth, async (user) => {
      setIsLoading(true);
      if (user) {
        await redirectUser(user);
        router.replace("/dashboard");
      }

      setIsPending(false);
      setIsLoading(false);
    });
    return () => unsubscribe();
  }, []);

  const redirectUser = async (user: User) => {
    if (redirectFlag.current) return;
    setIsRedirecting(true);
    redirectFlag.current = true;

    const token = await user.getIdToken();
    if (!token) return;

    await createSession(token);

    router.replace("/dashboard");
    setIsRedirecting(false);
  };

  const onSubmit = async (e: React.FormEvent<HTMLFormElement>) => {
    e.preventDefault();
    const formData = new FormData(e.currentTarget);
    const signInData: SignInData = {
      username: formData.get("username")!.toString().trim(),
      email: formData.get("email")!.toString().trim(),
      password: formData.get("password")!.toString().trim(),
    };
    if (
      signInData.username === "" ||
      signInData.email === "" ||
      signInData.password === ""
    ) {
      setModal(true, {
        title: "Compila tutti i campi",
        content: "Per favore, compila tutti i campi richiesti.",
      });
      return;
    }

    setIsLoading(true);

    const result = await createAccountWithFormData(signInData);
    if (result.successful) {
      await redirectUser(result.user);
    } else {
      setModal(true, {
        title: "Errore di registrazione",
        content: "Si è verificato un errore durante la registrazione.",
      });
    }

    setIsLoading(false);
  };

  const onGoogleSignIn = async (e: React.MouseEvent<HTMLButtonElement>) => {
    e.preventDefault();
    setIsLoading(true);

    const result = await signInWithGoogle();
    if (result.successful) {
      await redirectUser(result.user);
    } else {
      setModal(true, {
        title: "Errore di registrazione",
        content: "Si è verificato un errore durante la registrazione.",
      });
    }
    setIsLoading(false);
  };

  if (isLoading || isRedirecting) {
    return (
      <main className="flex justify-center items-center size-full">
        <span className="d-loading d-loading-ring d-loading-xl"></span>
      </main>
    );
  }

  return (
    <form
      className="sm:w-lg w-full sm:h-max h-full sm:block flex flex-col items-center justify-center sm:p-4"
      onSubmit={onSubmit}
      method="post"
    >
      <div className="p-5">
        <h1 className="text-primary text-center sm:text-5xl text-4xl motion-safe:opacity-0 animate-fade-in-bottom motion-reduce:animate-none">
          Benvenuto
        </h1>
        <h3 className="opacity-60 text-center sm:text-3xl text-2xl animate-fade-in-bottom animation-delay-100 motion-reduce:animate-none">
          Crea un nuovo account
        </h3>
      </div>

      <div className="w-full mb-5 flex flex-col gap-1">
        <div className="motion-safe:opacity-0 animate-fade-in-bottom animation-delay-200 motion-reduce:animate-none">
          <label htmlFor="username" className="d-label">
            Nome utente
          </label>
          <input
            name="username"
            type="text"
            className="d-input d-validator w-full peer"
            placeholder="Fragolina123"
            required
          />
          <div className="d-validator-hint h-0 peer-user-invalid:h-auto">
            Inserire un nome utente
          </div>
        </div>

        <div className="motion-safe:opacity-0 animate-fade-in-bottom animation-delay-300 motion-reduce:animate-none">
          <label htmlFor="email" className="d-label">
            Email
          </label>
          <input
            name="email"
            type="email"
            className="d-input d-validator w-full peer"
            placeholder="esempio@dominio.com"
            required
          />
          <div className="d-validator-hint h-0 peer-user-invalid:h-auto">
            Email non valida
          </div>
        </div>

        <div className="motion-safe:opacity-0 animate-fade-in-bottom animation-delay-400 motion-reduce:animate-none">
          <label htmlFor="password" className="d-label">
            Password
          </label>
          <input
            id="password"
            name="password"
            type="password"
            className="peer d-input d-validator w-full"
            placeholder="Inserisci la tua password"
            minLength={8}
            pattern="(?=.*\d)(?=.*[a-z])(?=.*[A-Z]).{8,}"
            title="Deve avere almeno 8 caratteri, includere numero, lettera minuscola, lettera maiuscola"
            required
          />
          <p className="d-validator-hint h-0 peer-user-invalid:h-auto">
            Deve avere almeno 8 caratteri, includere
            <br />
            Almeno un numero
            <br />
            Almeno una lettera minuscola
            <br />
            Almeno una lettera maiuscola
          </p>
        </div>
      </div>

      <button
        type="submit"
        className={`d-btn d-btn-primary d-btn-block animate-fade-in-bottom text-lg motion-reduce:animate-none ${
          isLoading
            ? "animate-pulse"
            : "motion-safe:opacity-0 animation-delay-500"
        }`}
        disabled={isLoading || isPending}
      >
        Registrati
      </button>

      <p className="mt-2.5 w-full motion-safe:opacity-0 animate-fade-in animation-delay-500 motion-reduce:animate-none">
        Hai già un account?{" "}
        <Link href="/auth/login" className="d-link">
          Accedi qui.
        </Link>
      </p>

      <div className="d-divider sm:my-10 my-6 w-full sm:px-10 motion-safe:opacity-0 animate-fade-in animation-delay-500 motion-reduce:animate-none">
        Oppure registrati con
      </div>

      <button
        type="button"
        className="d-btn d-btn-outline d-btn-block animate-fade-in-bottom motion-reduce:animate-none"
        disabled={isLoading || isPending}
        onClick={onGoogleSignIn}
      >
        <i className="bi bi-google" aria-hidden></i> Registrazione con Google
      </button>
    </form>
>>>>>>> 0c427d40
  );
}
<|MERGE_RESOLUTION|>--- conflicted
+++ resolved
@@ -1,466 +1,223 @@
-"use client";
-<<<<<<< HEAD
-import Link from "next/link";
-import { type FormData } from "@/lib/types";
-import { auth, signInWithGooglePopup } from "@/lib/firebase-connection";
-import {
-  createUserWithEmailAndPassword,
-  AuthError,
-  signInWithRedirect,
-  GoogleAuthProvider,
-  getRedirectResult,
-  UserCredential,
-  onAuthStateChanged,
-} from "firebase/auth";
-import { useEffect, useState } from "react";
-import { useModal } from "@/components/client/ModalContext";
-import router from "next/router";
-import { useUserData } from "@/components/client/UserDataContext";
-
-export default function RegistrationForm() {
-  // Stato per gestire i dati dell'utente
-  const [formData, setFormData] = useState<FormData>({
-    username: undefined,
-    email: undefined,
-    password: undefined,
-  });
-
-  const { setUserData } = useUserData();
-  const { setModal } = useModal();
-
-  // Funzione helper per mostrare un errore nel modal
-  const showModalError = (
-    title: string,
-    content: string,
-    onClose?: () => void
-  ) => {
-    setModal(true, {
-      title,
-      content,
-      onClose: onClose,
-    });
-  };
-  // Redirect se già autenticato
-  useEffect(() => {
-    const unsubscribe = onAuthStateChanged(auth, (user) => {
-      if (user) {
-        router.replace("/dashboard");
-        setUserData(user);
-      }
-    });
-    return () => unsubscribe();
-  }, [router]);
-
-  // Gestione della registrazione tramite form
-  const onSubmit = async (e: React.FormEvent<HTMLFormElement>) => {
-    e.preventDefault();
-
-    if (!formData.username || !formData.email || !formData.password) {
-      showModalError("Errore", "Compila tutti i campi richiesti.");
-      return;
-    }
-
-    let userCredentials;
-    try {
-      userCredentials = await createUserWithEmailAndPassword(
-        auth,
-        formData.email,
-        formData.password
-      );
-    } catch (error) {
-      const authError = error as AuthError;
-      let message = "Errore durante la registrazione.";
-      if (authError.code === "auth/email-already-in-use") {
-        message = "Questa email è già registrata.";
-      } else if (authError.code === "auth/invalid-email") {
-        message = "L'email inserita non è valida.";
-      } else if (authError.code === "auth/weak-password") {
-        message = "La password è troppo debole.";
-      }
-      showModalError("Errore autenticazione", message);
-      return;
-    }
-  };
-
-  // Gestione della registrazione tramite Google con popup
-  const onGoogleSignIn = async (e: React.MouseEvent<HTMLButtonElement>) => {
-    e.preventDefault();
-    let credentials: UserCredential | undefined;
-    try {
-      credentials = await signInWithGooglePopup();
-    } catch (error) {
-      const authError = error as AuthError;
-      let message = "Errore durante l'autenticazione con Google.";
-      if (authError.code === "auth/popup-closed-by-user") {
-        message = "La finestra di autenticazione è stata chiusa.";
-      }
-      if (authError.code === "auth/popup-blocked") {
-        message = "La finestra di autenticazione è stata bloccata.";
-      }
-      showModalError("Errore autenticazione", message);
-    }
-    if (!credentials) {
-      showModalError(
-        "Errore autenticazione",
-        "Errore durante l'autenticazione."
-      );
-      return;
-    }
-  };
-
-  return (
-    <>
-      {/* Form di registrazione */}
-      <form
-        className="sm:w-lg w-full sm:h-max h-full sm:block flex flex-col items-center justify-center sm:p-4"
-        onSubmit={onSubmit}
-        method="post"
-      >
-        {/* Titolo e sottotitolo */}
-        <div className="p-5">
-          <h1 className="text-primary text-center sm:text-5xl text-4xl motion-safe:opacity-0 animate-fade-in-bottom motion-reduce:animate-none">
-            Benvenuto
-          </h1>
-          <h3 className="opacity-60 text-center sm:text-3xl text-2xl animate-fade-in-bottom animation-delay-100 motion-reduce:animate-none">
-            Crea un nuovo account
-          </h3>
-        </div>
-        {/* Campi input */}
-        <div className="w-full mb-5 flex flex-col gap-1">
-          {/* Campo nome utente */}
-          <div className="motion-safe:opacity-0 animate-fade-in-bottom animation-delay-200 motion-reduce:animate-none">
-            <label htmlFor="text" className="d-label">
-              Nome utente
-            </label>
-            <input
-              name="username"
-              type="text"
-              aria-label="Nome utente"
-              className="d-input d-validator w-full peer"
-              placeholder="Fragolina123"
-              onChange={(e) => {
-                setFormData({
-                  ...formData,
-                  username: e.target.value,
-                });
-              }}
-              required
-            />
-            <div className="d-validator-hint h-0 peer-user-invalid:h-auto">
-              Inserire un nome utente
-            </div>
-          </div>
-          {/* Campo email */}
-          <div className="motion-safe:opacity-0 animate-fade-in-bottom animation-delay-300 motion-reduce:animate-none">
-            <label htmlFor="email" className="d-label">
-              Email
-            </label>
-            <input
-              name="email"
-              type="email"
-              aria-label="Email"
-              className="d-input d-validator w-full peer"
-              placeholder="esempio@dominio.com"
-              onChange={(e) => {
-                setFormData({
-                  ...formData,
-                  email: e.target.value,
-                });
-              }}
-              required
-            />
-            <div className="d-validator-hint h-0 peer-user-invalid:h-auto">
-              Email non valida
-            </div>
-          </div>
-          {/* Campo password */}
-          <div className="motion-safe:opacity-0 animate-fade-in-bottom animation-delay-400 motion-reduce:animate-none">
-            <label htmlFor="password" className="d-label">
-              Password
-            </label>
-            <input
-              id="password"
-              name="password"
-              type="password"
-              aria-label="Password"
-              className="peer d-input d-validator w-full"
-              placeholder="Inserisci la tua password"
-              minLength={8}
-              pattern="(?=.*\d)(?=.*[a-z])(?=.*[A-Z]).{8,}"
-              title="Deve avere almeno 8 caratteri, includere numero, lettera minuscola, lettera maiuscola"
-              onChange={(e) => {
-                setFormData({
-                  ...formData,
-                  password: e.target.value,
-                });
-              }}
-              required
-            />
-            <p className="d-validator-hint h-0 peer-user-invalid:h-auto">
-              Deve avere almeno 8 caratteri, includere
-              <br />
-              Almeno un numero
-              <br />
-              Almeno una lettera minuscola
-              <br />
-              Almeno una lettera maiuscola
-            </p>
-          </div>
-        </div>
-        {/* Bottone di invio */}
-        <button
-          type="submit"
-          aria-label="Crea account"
-          className="d-btn d-btn-primary d-btn-block animate-fade-in-bottom motion-safe:opacity-0 text-lg animation-delay-500 motion-reduce:animate-none"
-        >
-          Registrati
-        </button>
-        {/* Link per login */}
-        <p className="mt-2.5  w-full motion-safe:opacity-0 animate-fade-in animation-delay-500 motion-reduce:animate-none">
-          Hai già un account?{" "}
-          <Link
-            href="/auth/login"
-            className="d-link"
-            aria-label="Accedi all'account"
-          >
-            Accedi qui.
-          </Link>
-        </p>
-        {/* Divider e bottone Google */}
-        <div className="d-divider sm:my-10 my-6 w-full sm:px-10 motion-safe:opacity-0 animate-fade-in animation-delay-500 motion-reduce:animate-none">
-          Oppure registrati con
-        </div>
-        <button
-          type="button"
-          aria-label="registrati con google"
-          className="d-btn d-btn-outline d-btn-block motion-safe:opacity-0 animate-fade-in-bottom animation-delay-700 motion-reduce:animate-none"
-          onClick={onGoogleSignIn}
-        >
-          <i className="bi bi-google"></i> Registrazione con Google
-        </button>
-      </form>
-    </>
-=======
-
-import Link from "next/link";
-import { type SignInData } from "@/lib/types";
-import { client_auth } from "@/lib/firebase-connection";
-import { onAuthStateChanged, User } from "firebase/auth";
-import { useEffect, useRef, useState } from "react";
-import { useModal } from "@/components/client/Modal/ModalContext";
-import { useRouter } from "next/navigation";
-import {
-  createAccountWithFormData,
-  signInWithGoogle,
-} from "@/lib/authentication-manager";
-import { createSession } from "@/lib/data/session/session-manager.data-layer";
-
-export default function RegistrationForm() {
-  const router = useRouter();
-
-  const { setModal } = useModal();
-  // True when on the server, false when on the client
-  const [isPending, setIsPending] = useState(true);
-  const [isLoading, setIsLoading] = useState(false);
-  const [isRedirecting, setIsRedirecting] = useState(false);
-
-  // Flag to prevent multiple redirects
-  const redirectFlag = useRef(false);
-
-  useEffect(() => {
-    const unsubscribe = onAuthStateChanged(client_auth, async (user) => {
-      setIsLoading(true);
-      if (user) {
-        await redirectUser(user);
-        router.replace("/dashboard");
-      }
-
-      setIsPending(false);
-      setIsLoading(false);
-    });
-    return () => unsubscribe();
-  }, []);
-
-  const redirectUser = async (user: User) => {
-    if (redirectFlag.current) return;
-    setIsRedirecting(true);
-    redirectFlag.current = true;
-
-    const token = await user.getIdToken();
-    if (!token) return;
-
-    await createSession(token);
-
-    router.replace("/dashboard");
-    setIsRedirecting(false);
-  };
-
-  const onSubmit = async (e: React.FormEvent<HTMLFormElement>) => {
-    e.preventDefault();
-    const formData = new FormData(e.currentTarget);
-    const signInData: SignInData = {
-      username: formData.get("username")!.toString().trim(),
-      email: formData.get("email")!.toString().trim(),
-      password: formData.get("password")!.toString().trim(),
-    };
-    if (
-      signInData.username === "" ||
-      signInData.email === "" ||
-      signInData.password === ""
-    ) {
-      setModal(true, {
-        title: "Compila tutti i campi",
-        content: "Per favore, compila tutti i campi richiesti.",
-      });
-      return;
-    }
-
-    setIsLoading(true);
-
-    const result = await createAccountWithFormData(signInData);
-    if (result.successful) {
-      await redirectUser(result.user);
-    } else {
-      setModal(true, {
-        title: "Errore di registrazione",
-        content: "Si è verificato un errore durante la registrazione.",
-      });
-    }
-
-    setIsLoading(false);
-  };
-
-  const onGoogleSignIn = async (e: React.MouseEvent<HTMLButtonElement>) => {
-    e.preventDefault();
-    setIsLoading(true);
-
-    const result = await signInWithGoogle();
-    if (result.successful) {
-      await redirectUser(result.user);
-    } else {
-      setModal(true, {
-        title: "Errore di registrazione",
-        content: "Si è verificato un errore durante la registrazione.",
-      });
-    }
-    setIsLoading(false);
-  };
-
-  if (isLoading || isRedirecting) {
-    return (
-      <main className="flex justify-center items-center size-full">
-        <span className="d-loading d-loading-ring d-loading-xl"></span>
-      </main>
-    );
-  }
-
-  return (
-    <form
-      className="sm:w-lg w-full sm:h-max h-full sm:block flex flex-col items-center justify-center sm:p-4"
-      onSubmit={onSubmit}
-      method="post"
-    >
-      <div className="p-5">
-        <h1 className="text-primary text-center sm:text-5xl text-4xl motion-safe:opacity-0 animate-fade-in-bottom motion-reduce:animate-none">
-          Benvenuto
-        </h1>
-        <h3 className="opacity-60 text-center sm:text-3xl text-2xl animate-fade-in-bottom animation-delay-100 motion-reduce:animate-none">
-          Crea un nuovo account
-        </h3>
-      </div>
-
-      <div className="w-full mb-5 flex flex-col gap-1">
-        <div className="motion-safe:opacity-0 animate-fade-in-bottom animation-delay-200 motion-reduce:animate-none">
-          <label htmlFor="username" className="d-label">
-            Nome utente
-          </label>
-          <input
-            name="username"
-            type="text"
-            className="d-input d-validator w-full peer"
-            placeholder="Fragolina123"
-            required
-          />
-          <div className="d-validator-hint h-0 peer-user-invalid:h-auto">
-            Inserire un nome utente
-          </div>
-        </div>
-
-        <div className="motion-safe:opacity-0 animate-fade-in-bottom animation-delay-300 motion-reduce:animate-none">
-          <label htmlFor="email" className="d-label">
-            Email
-          </label>
-          <input
-            name="email"
-            type="email"
-            className="d-input d-validator w-full peer"
-            placeholder="esempio@dominio.com"
-            required
-          />
-          <div className="d-validator-hint h-0 peer-user-invalid:h-auto">
-            Email non valida
-          </div>
-        </div>
-
-        <div className="motion-safe:opacity-0 animate-fade-in-bottom animation-delay-400 motion-reduce:animate-none">
-          <label htmlFor="password" className="d-label">
-            Password
-          </label>
-          <input
-            id="password"
-            name="password"
-            type="password"
-            className="peer d-input d-validator w-full"
-            placeholder="Inserisci la tua password"
-            minLength={8}
-            pattern="(?=.*\d)(?=.*[a-z])(?=.*[A-Z]).{8,}"
-            title="Deve avere almeno 8 caratteri, includere numero, lettera minuscola, lettera maiuscola"
-            required
-          />
-          <p className="d-validator-hint h-0 peer-user-invalid:h-auto">
-            Deve avere almeno 8 caratteri, includere
-            <br />
-            Almeno un numero
-            <br />
-            Almeno una lettera minuscola
-            <br />
-            Almeno una lettera maiuscola
-          </p>
-        </div>
-      </div>
-
-      <button
-        type="submit"
-        className={`d-btn d-btn-primary d-btn-block animate-fade-in-bottom text-lg motion-reduce:animate-none ${
-          isLoading
-            ? "animate-pulse"
-            : "motion-safe:opacity-0 animation-delay-500"
-        }`}
-        disabled={isLoading || isPending}
-      >
-        Registrati
-      </button>
-
-      <p className="mt-2.5 w-full motion-safe:opacity-0 animate-fade-in animation-delay-500 motion-reduce:animate-none">
-        Hai già un account?{" "}
-        <Link href="/auth/login" className="d-link">
-          Accedi qui.
-        </Link>
-      </p>
-
-      <div className="d-divider sm:my-10 my-6 w-full sm:px-10 motion-safe:opacity-0 animate-fade-in animation-delay-500 motion-reduce:animate-none">
-        Oppure registrati con
-      </div>
-
-      <button
-        type="button"
-        className="d-btn d-btn-outline d-btn-block animate-fade-in-bottom motion-reduce:animate-none"
-        disabled={isLoading || isPending}
-        onClick={onGoogleSignIn}
-      >
-        <i className="bi bi-google" aria-hidden></i> Registrazione con Google
-      </button>
-    </form>
->>>>>>> 0c427d40
-  );
-}
+"use client";
+
+import Link from "next/link";
+import { type SignInData } from "@/lib/types";
+import { client_auth } from "@/lib/firebase-connection";
+import { onAuthStateChanged, User } from "firebase/auth";
+import { useEffect, useRef, useState } from "react";
+import { useModal } from "@/components/client/Modal/ModalContext";
+import { useRouter } from "next/navigation";
+import {
+  createAccountWithFormData,
+  signInWithGoogle,
+} from "@/lib/authentication-manager";
+import { createSession } from "@/lib/data/session/session-manager.data-layer";
+
+export default function RegistrationForm() {
+  const router = useRouter();
+
+  const { setModal } = useModal();
+  // True when on the server, false when on the client
+  const [isPending, setIsPending] = useState(true);
+  const [isLoading, setIsLoading] = useState(false);
+  const [isRedirecting, setIsRedirecting] = useState(false);
+
+  // Flag to prevent multiple redirects
+  const redirectFlag = useRef(false);
+
+  useEffect(() => {
+    const unsubscribe = onAuthStateChanged(client_auth, async (user) => {
+      setIsLoading(true);
+      if (user) {
+        await redirectUser(user);
+        router.replace("/dashboard");
+      }
+
+      setIsPending(false);
+      setIsLoading(false);
+    });
+    return () => unsubscribe();
+  }, []);
+
+  const redirectUser = async (user: User) => {
+    if (redirectFlag.current) return;
+    setIsRedirecting(true);
+    redirectFlag.current = true;
+
+    const token = await user.getIdToken();
+    if (!token) return;
+
+    await createSession(token);
+
+    router.replace("/dashboard");
+    setIsRedirecting(false);
+  };
+
+  const onSubmit = async (e: React.FormEvent<HTMLFormElement>) => {
+    e.preventDefault();
+    const formData = new FormData(e.currentTarget);
+    const signInData: SignInData = {
+      username: formData.get("username")!.toString().trim(),
+      email: formData.get("email")!.toString().trim(),
+      password: formData.get("password")!.toString().trim(),
+    };
+    if (
+      signInData.username === "" ||
+      signInData.email === "" ||
+      signInData.password === ""
+    ) {
+      setModal(true, {
+        title: "Compila tutti i campi",
+        content: "Per favore, compila tutti i campi richiesti.",
+      });
+      return;
+    }
+
+    setIsLoading(true);
+
+    const result = await createAccountWithFormData(signInData);
+    if (result.successful) {
+      await redirectUser(result.user);
+    } else {
+      setModal(true, {
+        title: "Errore di registrazione",
+        content: "Si è verificato un errore durante la registrazione.",
+      });
+    }
+
+    setIsLoading(false);
+  };
+
+  const onGoogleSignIn = async (e: React.MouseEvent<HTMLButtonElement>) => {
+    e.preventDefault();
+    setIsLoading(true);
+
+    const result = await signInWithGoogle();
+    if (result.successful) {
+      await redirectUser(result.user);
+    } else {
+      setModal(true, {
+        title: "Errore di registrazione",
+        content: "Si è verificato un errore durante la registrazione.",
+      });
+    }
+    setIsLoading(false);
+  };
+
+  if (isLoading || isRedirecting) {
+    return (
+      <main className="flex justify-center items-center size-full">
+        <span className="d-loading d-loading-ring d-loading-xl"></span>
+      </main>
+    );
+  }
+
+  return (
+    <form
+      className="sm:w-lg w-full sm:h-max h-full sm:block flex flex-col items-center justify-center sm:p-4"
+      onSubmit={onSubmit}
+      method="post"
+    >
+      <div className="p-5">
+        <h1 className="text-primary text-center sm:text-5xl text-4xl motion-safe:opacity-0 animate-fade-in-bottom motion-reduce:animate-none">
+          Benvenuto
+        </h1>
+        <h3 className="opacity-60 text-center sm:text-3xl text-2xl animate-fade-in-bottom animation-delay-100 motion-reduce:animate-none">
+          Crea un nuovo account
+        </h3>
+      </div>
+
+      <div className="w-full mb-5 flex flex-col gap-1">
+        <div className="motion-safe:opacity-0 animate-fade-in-bottom animation-delay-200 motion-reduce:animate-none">
+          <label htmlFor="username" className="d-label">
+            Nome utente
+          </label>
+          <input
+            name="username"
+            type="text"
+            className="d-input d-validator w-full peer"
+            placeholder="Fragolina123"
+            required
+          />
+          <div className="d-validator-hint h-0 peer-user-invalid:h-auto">
+            Inserire un nome utente
+          </div>
+        </div>
+
+        <div className="motion-safe:opacity-0 animate-fade-in-bottom animation-delay-300 motion-reduce:animate-none">
+          <label htmlFor="email" className="d-label">
+            Email
+          </label>
+          <input
+            name="email"
+            type="email"
+            className="d-input d-validator w-full peer"
+            placeholder="esempio@dominio.com"
+            required
+          />
+          <div className="d-validator-hint h-0 peer-user-invalid:h-auto">
+            Email non valida
+          </div>
+        </div>
+
+        <div className="motion-safe:opacity-0 animate-fade-in-bottom animation-delay-400 motion-reduce:animate-none">
+          <label htmlFor="password" className="d-label">
+            Password
+          </label>
+          <input
+            id="password"
+            name="password"
+            type="password"
+            className="peer d-input d-validator w-full"
+            placeholder="Inserisci la tua password"
+            minLength={8}
+            pattern="(?=.*\d)(?=.*[a-z])(?=.*[A-Z]).{8,}"
+            title="Deve avere almeno 8 caratteri, includere numero, lettera minuscola, lettera maiuscola"
+            required
+          />
+          <p className="d-validator-hint h-0 peer-user-invalid:h-auto">
+            Deve avere almeno 8 caratteri, includere
+            <br />
+            Almeno un numero
+            <br />
+            Almeno una lettera minuscola
+            <br />
+            Almeno una lettera maiuscola
+          </p>
+        </div>
+      </div>
+
+      <button
+        type="submit"
+        className={`d-btn d-btn-primary d-btn-block animate-fade-in-bottom text-lg motion-reduce:animate-none ${
+          isLoading
+            ? "animate-pulse"
+            : "motion-safe:opacity-0 animation-delay-500"
+        }`}
+        disabled={isLoading || isPending}
+      >
+        Registrati
+      </button>
+
+      <p className="mt-2.5 w-full motion-safe:opacity-0 animate-fade-in animation-delay-500 motion-reduce:animate-none">
+        Hai già un account?{" "}
+        <Link href="/auth/login" className="d-link">
+          Accedi qui.
+        </Link>
+      </p>
+
+      <div className="d-divider sm:my-10 my-6 w-full sm:px-10 motion-safe:opacity-0 animate-fade-in animation-delay-500 motion-reduce:animate-none">
+        Oppure registrati con
+      </div>
+
+      <button
+        type="button"
+        className="d-btn d-btn-outline d-btn-block animate-fade-in-bottom motion-reduce:animate-none"
+        disabled={isLoading || isPending}
+        onClick={onGoogleSignIn}
+      >
+        <i className="bi bi-google" aria-hidden></i> Registrazione con Google
+      </button>
+    </form>
+  );
+}