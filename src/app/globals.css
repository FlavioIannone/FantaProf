--- conflicted
+++ resolved
@@ -1,190 +1,176 @@
-@import "tailwindcss";
-
-@plugin "daisyui" {
-  exclude: rootscrollgutter;
-  themes: light --default, dark --prefersdark, dracula, black, synthwave, retro,
-    valentine, halloween, business, forest, coffee, night, lofi, luxury, sunset,
-    garden, pastel, fantasy, coffee;
-  prefix: "d-";
-  root: ":root";
-}
-
-@theme inline {
-  /** Surface */
-  /* --color-surface-100: #f0f0f0;
-  --color-surface-200: #d6d6d6;
-  --color-surface-300: #c2c2c2;
-  --color-surface-400: #adadad;
-  --color-surface-500: #999999;
-  --color-surface-600: #7a7a7a;
-  --color-surface-700: #5c5c5c;
-  --color-surface-800: #3d3d3d;
-  --color-surface-900: #2e2e2e; */
-
-  /** Primary */
-  /* --color-primary-100: #7a74d4;
-  --color-primary-200: #4e45c5;
-  --color-primary-d: #2217b7;
-  --color-primary-400: #1b1292;
-  --color-primary-500: #140e6e;
-  --color-primary-600: #0e0949; */
-
-  /** Text */
-  /* --color-text-100: #1f1f1f;
-  --color-text-200: #2e2e2e;
-  --color-text-300: #3d3d3d;
-  --color-text-400: #5c5c5c;
-  --color-text-500: #7a7a7a;
-  --color-text-600: #999999;
-  --color-text-700: #c2c2c2;
-  --color-text-800: #d6d6d6;
-  --color-text-900: #ffffff;
-  --color-text-1000: #ebebeb; */
-
-  /** Fade-in Animations */
-  --animate-fade-in: fade-in 0.7s ease-in-out forwards;
-  --animate-fade-in-top: fade-in-top 0.7s ease-in-out forwards;
-  --animate-fade-in-right: fade-in-right 0.7s ease-in-out forwards;
-  --animate-fade-in-left: fade-in-left 0.7s ease-in-out forwards;
-  --animate-fade-in-bottom: fade-in-bottom 0.7s ease-in-out forwards;
-
-  /** Wiggle Animation*/
-  --animate-wiggle: wiggle 1s ease-in-out infinite;
-
-  /** Shrink Animation*/
-  --animate-shrink: shrink 1s linear forwards;
-
-  /** Keyframes for Fade-In Animations*/
-  @keyframes fade-in {
-    0% {
-      opacity: 0;
-    }
-    100% {
-      opacity: 1;
-    }
-  }
-
-  @keyframes fade-in-top {
-    0% {
-      opacity: 0;
-      transform: translateY(-30%);
-    }
-    100% {
-      opacity: 1;
-      transform: translateY(0);
-    }
-  }
-
-  @keyframes fade-in-left {
-    0% {
-      opacity: 0;
-      transform: translateX(-30%);
-    }
-    100% {
-      opacity: 1;
-      transform: translateX(0);
-    }
-  }
-
-  @keyframes fade-in-right {
-    0% {
-      opacity: 0;
-      transform: translateX(30%);
-    }
-    100% {
-      opacity: 1;
-      transform: translateX(0);
-    }
-  }
-
-  @keyframes fade-in-bottom {
-    0% {
-      opacity: 0;
-      transform: translateY(30%);
-    }
-    100% {
-      opacity: 1;
-      transform: translateY(0);
-    }
-  }
-
-  /** Keyframes for Wiggle Animation*/
-  @keyframes wiggle {
-    0%,
-    100% {
-      transform: rotate(-3deg);
-    }
-    50% {
-      transform: rotate(3deg);
-    }
-  }
-
-  /** Keyframes for Shrink Animation*/
-  @keyframes shrink {
-    0% {
-      width: 100%;
-    }
-    100% {
-      width: 0;
-    }
-  }
-<<<<<<< HEAD
-}
-
-/** Keyframes for Shrink Animation*/
-
-@layer utilities {
-  .d-tooltip > .d-tooltip-content {
-    @apply max-w-[12rem];
-  }
-=======
->>>>>>> 58135af2
-}
-
-/** Keyframes for Shrink Animation*/
-
-@utility d-btn {
-  @apply d-rounded-box;
-}
-
-.animation-delay-100 {
-  animation-delay: 100ms;
-}
-.animation-delay-200 {
-  animation-delay: 200ms;
-}
-.animation-delay-300 {
-  animation-delay: 300ms;
-}
-.animation-delay-400 {
-  animation-delay: 400ms;
-}
-.animation-delay-500 {
-  animation-delay: 500ms;
-}
-.animation-delay-600 {
-  animation-delay: 600ms;
-}
-.animation-delay-700 {
-  animation-delay: 700ms;
-}
-.animation-delay-800 {
-  animation-delay: 800ms;
-}
-.animation-delay-900 {
-  animation-delay: 900ms;
-}
-.animation-delay-1000 {
-  animation-delay: 1000ms;
-}
-
-/* Hide scrollbar - works on Chrome, Edge, Safari */
-.hide-scrollbar::-webkit-scrollbar {
-  display: none;
-}
-
-/* Hide scrollbar - Firefox */
-.hide-scrollbar {
-  scrollbar-width: none; /* Firefox */
-  -ms-overflow-style: none; /* Internet Explorer 10+ */
-}
+@import "tailwindcss";
+
+@plugin "daisyui" {
+  exclude: rootscrollgutter;
+  themes: light --default, dark --prefersdark, dracula, black, synthwave, retro,
+    valentine, halloween, business, forest, coffee, night, lofi, luxury, sunset,
+    garden, pastel, fantasy, coffee;
+  prefix: "d-";
+  root: ":root";
+}
+
+@theme inline {
+  /** Surface */
+  /* --color-surface-100: #f0f0f0;
+  --color-surface-200: #d6d6d6;
+  --color-surface-300: #c2c2c2;
+  --color-surface-400: #adadad;
+  --color-surface-500: #999999;
+  --color-surface-600: #7a7a7a;
+  --color-surface-700: #5c5c5c;
+  --color-surface-800: #3d3d3d;
+  --color-surface-900: #2e2e2e; */
+
+  /** Primary */
+  /* --color-primary-100: #7a74d4;
+  --color-primary-200: #4e45c5;
+  --color-primary-d: #2217b7;
+  --color-primary-400: #1b1292;
+  --color-primary-500: #140e6e;
+  --color-primary-600: #0e0949; */
+
+  /** Text */
+  /* --color-text-100: #1f1f1f;
+  --color-text-200: #2e2e2e;
+  --color-text-300: #3d3d3d;
+  --color-text-400: #5c5c5c;
+  --color-text-500: #7a7a7a;
+  --color-text-600: #999999;
+  --color-text-700: #c2c2c2;
+  --color-text-800: #d6d6d6;
+  --color-text-900: #ffffff;
+  --color-text-1000: #ebebeb; */
+
+  /** Fade-in Animations */
+  --animate-fade-in: fade-in 0.7s ease-in-out forwards;
+  --animate-fade-in-top: fade-in-top 0.7s ease-in-out forwards;
+  --animate-fade-in-right: fade-in-right 0.7s ease-in-out forwards;
+  --animate-fade-in-left: fade-in-left 0.7s ease-in-out forwards;
+  --animate-fade-in-bottom: fade-in-bottom 0.7s ease-in-out forwards;
+
+  /** Wiggle Animation*/
+  --animate-wiggle: wiggle 1s ease-in-out infinite;
+
+  /** Shrink Animation*/
+  --animate-shrink: shrink 1s linear forwards;
+
+  /** Keyframes for Fade-In Animations*/
+  @keyframes fade-in {
+    0% {
+      opacity: 0;
+    }
+    100% {
+      opacity: 1;
+    }
+  }
+
+  @keyframes fade-in-top {
+    0% {
+      opacity: 0;
+      transform: translateY(-30%);
+    }
+    100% {
+      opacity: 1;
+      transform: translateY(0);
+    }
+  }
+
+  @keyframes fade-in-left {
+    0% {
+      opacity: 0;
+      transform: translateX(-30%);
+    }
+    100% {
+      opacity: 1;
+      transform: translateX(0);
+    }
+  }
+
+  @keyframes fade-in-right {
+    0% {
+      opacity: 0;
+      transform: translateX(30%);
+    }
+    100% {
+      opacity: 1;
+      transform: translateX(0);
+    }
+  }
+
+  @keyframes fade-in-bottom {
+    0% {
+      opacity: 0;
+      transform: translateY(30%);
+    }
+    100% {
+      opacity: 1;
+      transform: translateY(0);
+    }
+  }
+
+  /** Keyframes for Wiggle Animation*/
+  @keyframes wiggle {
+    0%,
+    100% {
+      transform: rotate(-3deg);
+    }
+    50% {
+      transform: rotate(3deg);
+    }
+  }
+  /** Keyframes for Shrink Animation*/
+  @keyframes shrink {
+    0% {
+      width: 100%;
+    }
+    100% {
+      width: 0;
+    }
+  }
+}
+
+@utility d-btn {
+  @apply d-rounded-box;
+}
+
+.animation-delay-100 {
+  animation-delay: 100ms;
+}
+.animation-delay-200 {
+  animation-delay: 200ms;
+}
+.animation-delay-300 {
+  animation-delay: 300ms;
+}
+.animation-delay-400 {
+  animation-delay: 400ms;
+}
+.animation-delay-500 {
+  animation-delay: 500ms;
+}
+.animation-delay-600 {
+  animation-delay: 600ms;
+}
+.animation-delay-700 {
+  animation-delay: 700ms;
+}
+.animation-delay-800 {
+  animation-delay: 800ms;
+}
+.animation-delay-900 {
+  animation-delay: 900ms;
+}
+.animation-delay-1000 {
+  animation-delay: 1000ms;
+}
+
+/* Hide scrollbar - works on Chrome, Edge, Safari */
+.hide-scrollbar::-webkit-scrollbar {
+  display: none;
+}
+
+/* Hide scrollbar - Firefox */
+.hide-scrollbar {
+  scrollbar-width: none; /* Firefox */
+  -ms-overflow-style: none; /* Internet Explorer 10+ */
+}