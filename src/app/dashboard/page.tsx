--- conflicted
+++ resolved
@@ -1,29 +1,25 @@
-import DashboardNavbar from "@/app/dashboard/components/DashboardNavbar";
-import ClassesTable from "./components/ClassTable/ClassesTable";
-import StatsDisplayer from "./components/DashboardStats/StatsDisplayer";
-import { getClasses } from "@/lib/data/data-layer/classes.data-layer";
-<<<<<<< HEAD
-import UsernameDisplayer from "./components/UsernameDisplayer";
-=======
->>>>>>> 58135af2
-
-export default async function Dashboard() {
-  const classes = await getClasses();
-
-  return (
-    <>
-      <main className="w-full md:h-dvh flex flex-col justify-between">
-        <div className="md:w-auto w-full">
-          <DashboardNavbar className="lg:px-10 md:px-8 sm:px-5 px-2.5" fixed />
-          <div className="lg:px-10 lg:pt-10 md:px-8 md:pt-8 sm:px-5 sm:pt-2.5 p-2.5 max-h-full">
-            <UsernameDisplayer />
-            {/**Stats */}
-            <StatsDisplayer />
-            {/**Classes */}
-            <ClassesTable classes={classes} />
-          </div>
-        </div>
-      </main>
-    </>
-  );
-}
+import DashboardNavbar from "@/app/dashboard/components/DashboardNavbar";
+import ClassesTable from "./components/ClassTable/ClassesTable";
+import StatsDisplayer from "./components/DashboardStats/StatsDisplayer";
+import { getClasses } from "@/lib/data/data-layer/classes.data-layer";
+import UsernameDisplayer from "./components/UsernameDisplayer";
+
+export default async function Dashboard() {
+  const classes = await getClasses();
+  return (
+    <>
+      <main className="w-full md:h-dvh flex flex-col justify-between">
+        <div className="md:w-auto w-full">
+          <DashboardNavbar className="lg:px-10 md:px-8 sm:px-5 px-2.5" fixed />
+          <div className="lg:px-10 lg:pt-10 md:px-8 md:pt-8 sm:px-5 sm:pt-2.5 p-2.5 max-h-full">
+            <UsernameDisplayer />
+            {/**Stats */}
+            <StatsDisplayer />
+            {/**Classes */}
+            <ClassesTable classes={classes} />
+          </div>
+        </div>
+      </main>
+    </>
+  );
+}