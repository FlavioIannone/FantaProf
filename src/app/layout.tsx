import type { Metadata } from "next";
import { Inter } from "next/font/google";
import "./globals.css";
import "bootstrap-icons/font/bootstrap-icons.css";
import { ThemeProvider } from "@/components/client/Theme/ThemeContext";
import { ModalProvider } from "@/components/client/Modal/ModalContext";
import { UserDataProvider } from "@/components/client/UserDataContext";
import { ToastProvider } from "@/components/client/Toast/ToastContext";
import Script from "next/script";
import { GoogleTagManager } from "@next/third-parties/google";

const siteUrl = process.env.NEXT_PUBLIC_BASE_URL || "http://localhost:3000";

const inter = Inter({
  weight: ["400"],
  subsets: ["latin"],
});

export const metadata: Metadata = {
  metadataBase: new URL(siteUrl),
  title: { default: "FantaProf", template: "%s | FantaProf" },
  description:
    "Scopri FantaProf, la piattaforma per gestire i punti della tua classe e sfidare i tuoi amici. Crea eventi, acquista professori e costruisci il team vincente!",
  alternates: {
    canonical: new URL("/", siteUrl),
  },
  authors: [{ name: "FantaProf Team", url: siteUrl }],
  creator: "FantaProf Team",
  publisher: "FantaProf",
  keywords: [
    "fantaprof",
    "fanta prof",
    "fantacalcio",
    "classe",
    "professori",
    "alunni",
    "scuola",
    "gestione punti classe",
    "eventi scolastici",
  ],
  openGraph: {
    title: "FantaProf - Sfida i tuoi amici con i tuoi professori!",
    description:
      "Scopri FantaProf, la piattaforma per gestire i punti della tua classe e sfidare i tuoi amici. Crea eventi, acquista professori e costruisci il team vincente!",
    url: new URL("/", siteUrl),
    siteName: "FantaProf",
    images: [
      {
        url: "/fantaprof_twitter_image.webp",
        width: 3500,
        height: 1300,
        alt: "FantaProf Twitter Image",
      },
    ],
    locale: "it_IT",
    type: "website",
  },
  twitter: {
    site: "@FantaProf",
    creator: "@FantaProf",
    card: "summary_large_image",
    title: "FantaProf - Sfida i tuoi amici con i tuoi professori!",
    description:
      "Scopri FantaProf, la piattaforma per gestire i punti della tua classe e sfidare i tuoi amici. Crea eventi, acquista professori e costruisci il team vincente!",
    images: [
      {
        url: "/fantaprof_twitter_image.webp",
        width: 3500,
        height: 1300,
        alt: "FantaProf Twitter Image",
      },
    ],
  },
  robots: {
    index: true,
    follow: true,
    nocache: false,
    noarchive: false,
  },
};

export default function RootLayout({
  children,
}: Readonly<{
  children: React.ReactNode;
}>) {
  return (
    <html lang="it" className={`bg-base-100 ${inter.className}`}>
      <head>
<<<<<<< HEAD
=======
        {/* Google Tag Manager */}
        <Script
          id="gtm-script"
          strategy="afterInteractive"
          dangerouslySetInnerHTML={{
            __html: `(function(w,d,s,l,i){w[l]=w[l]||[];
            w[l].push({'gtm.start': new Date().getTime(), event:'gtm.js'});
            var f=d.getElementsByTagName(s)[0],
            j=d.createElement(s),dl=l!='dataLayer'?'&l='+l:'';
            j.async=true;j.src='https://www.googletagmanager.com/gtm.js?id='+i+dl;
            f.parentNode.insertBefore(j,f);
            })(window,document,'script','dataLayer','GTM-TQTHCTQV');`,
          }}
        />
        {/*  End Google Tag Manager  */}

>>>>>>> c6edf567
        {/* Script AdSense */}
        <Script
          async
          src="https://pagead2.googlesyndication.com/pagead/js/adsbygoogle.js?client=ca-pub-5780485830378667"
          crossOrigin="anonymous"
          strategy="afterInteractive"
        />
        {/* Google Consent Mode (default: denied) */}
        <Script id="consent-mode" strategy="beforeInteractive">
          {`
            window.dataLayer = window.dataLayer || [];
            function gtag(){dataLayer.push(arguments);}
            gtag('consent', 'default', {
              ad_storage: 'denied',
              ad_user_data: 'denied',
              ad_personalization: 'denied',
              analytics_storage: 'denied'
            });
          `}
        </Script>
      </head>
      <GoogleTagManager gtmId=" GTM-TQTHCTQV " />
      <body
        className={`w-full h-dvh overflow-x-hidden bg-base-100 m-0 antialiased`}
      >
        {/* <!-- Google Tag Manager (noscript) --> */}
        <noscript>
          <iframe
            src="https://www.googletagmanager.com/ns.html?id=GTM-TQTHCTQV"
            height="0"
            width="0"
            style={{ display: "none", visibility: "hidden" }}
          ></iframe>
        </noscript>
        {/* <!-- End Google Tag Manager (noscript) --> */}

        <ThemeProvider>
          <UserDataProvider>
            <ToastProvider>
              <ModalProvider>{children}</ModalProvider>
            </ToastProvider>
          </UserDataProvider>
        </ThemeProvider>
      </body>
    </html>
  );
}
<|MERGE_RESOLUTION|>--- conflicted
+++ resolved
@@ -1,155 +1,125 @@
-import type { Metadata } from "next";
-import { Inter } from "next/font/google";
-import "./globals.css";
-import "bootstrap-icons/font/bootstrap-icons.css";
-import { ThemeProvider } from "@/components/client/Theme/ThemeContext";
-import { ModalProvider } from "@/components/client/Modal/ModalContext";
-import { UserDataProvider } from "@/components/client/UserDataContext";
-import { ToastProvider } from "@/components/client/Toast/ToastContext";
-import Script from "next/script";
-import { GoogleTagManager } from "@next/third-parties/google";
-
-const siteUrl = process.env.NEXT_PUBLIC_BASE_URL || "http://localhost:3000";
-
-const inter = Inter({
-  weight: ["400"],
-  subsets: ["latin"],
-});
-
-export const metadata: Metadata = {
-  metadataBase: new URL(siteUrl),
-  title: { default: "FantaProf", template: "%s | FantaProf" },
-  description:
-    "Scopri FantaProf, la piattaforma per gestire i punti della tua classe e sfidare i tuoi amici. Crea eventi, acquista professori e costruisci il team vincente!",
-  alternates: {
-    canonical: new URL("/", siteUrl),
-  },
-  authors: [{ name: "FantaProf Team", url: siteUrl }],
-  creator: "FantaProf Team",
-  publisher: "FantaProf",
-  keywords: [
-    "fantaprof",
-    "fanta prof",
-    "fantacalcio",
-    "classe",
-    "professori",
-    "alunni",
-    "scuola",
-    "gestione punti classe",
-    "eventi scolastici",
-  ],
-  openGraph: {
-    title: "FantaProf - Sfida i tuoi amici con i tuoi professori!",
-    description:
-      "Scopri FantaProf, la piattaforma per gestire i punti della tua classe e sfidare i tuoi amici. Crea eventi, acquista professori e costruisci il team vincente!",
-    url: new URL("/", siteUrl),
-    siteName: "FantaProf",
-    images: [
-      {
-        url: "/fantaprof_twitter_image.webp",
-        width: 3500,
-        height: 1300,
-        alt: "FantaProf Twitter Image",
-      },
-    ],
-    locale: "it_IT",
-    type: "website",
-  },
-  twitter: {
-    site: "@FantaProf",
-    creator: "@FantaProf",
-    card: "summary_large_image",
-    title: "FantaProf - Sfida i tuoi amici con i tuoi professori!",
-    description:
-      "Scopri FantaProf, la piattaforma per gestire i punti della tua classe e sfidare i tuoi amici. Crea eventi, acquista professori e costruisci il team vincente!",
-    images: [
-      {
-        url: "/fantaprof_twitter_image.webp",
-        width: 3500,
-        height: 1300,
-        alt: "FantaProf Twitter Image",
-      },
-    ],
-  },
-  robots: {
-    index: true,
-    follow: true,
-    nocache: false,
-    noarchive: false,
-  },
-};
-
-export default function RootLayout({
-  children,
-}: Readonly<{
-  children: React.ReactNode;
-}>) {
-  return (
-    <html lang="it" className={`bg-base-100 ${inter.className}`}>
-      <head>
-<<<<<<< HEAD
-=======
-        {/* Google Tag Manager */}
-        <Script
-          id="gtm-script"
-          strategy="afterInteractive"
-          dangerouslySetInnerHTML={{
-            __html: `(function(w,d,s,l,i){w[l]=w[l]||[];
-            w[l].push({'gtm.start': new Date().getTime(), event:'gtm.js'});
-            var f=d.getElementsByTagName(s)[0],
-            j=d.createElement(s),dl=l!='dataLayer'?'&l='+l:'';
-            j.async=true;j.src='https://www.googletagmanager.com/gtm.js?id='+i+dl;
-            f.parentNode.insertBefore(j,f);
-            })(window,document,'script','dataLayer','GTM-TQTHCTQV');`,
-          }}
-        />
-        {/*  End Google Tag Manager  */}
-
->>>>>>> c6edf567
-        {/* Script AdSense */}
-        <Script
-          async
-          src="https://pagead2.googlesyndication.com/pagead/js/adsbygoogle.js?client=ca-pub-5780485830378667"
-          crossOrigin="anonymous"
-          strategy="afterInteractive"
-        />
-        {/* Google Consent Mode (default: denied) */}
-        <Script id="consent-mode" strategy="beforeInteractive">
-          {`
-            window.dataLayer = window.dataLayer || [];
-            function gtag(){dataLayer.push(arguments);}
-            gtag('consent', 'default', {
-              ad_storage: 'denied',
-              ad_user_data: 'denied',
-              ad_personalization: 'denied',
-              analytics_storage: 'denied'
-            });
-          `}
-        </Script>
-      </head>
-      <GoogleTagManager gtmId=" GTM-TQTHCTQV " />
-      <body
-        className={`w-full h-dvh overflow-x-hidden bg-base-100 m-0 antialiased`}
-      >
-        {/* <!-- Google Tag Manager (noscript) --> */}
-        <noscript>
-          <iframe
-            src="https://www.googletagmanager.com/ns.html?id=GTM-TQTHCTQV"
-            height="0"
-            width="0"
-            style={{ display: "none", visibility: "hidden" }}
-          ></iframe>
-        </noscript>
-        {/* <!-- End Google Tag Manager (noscript) --> */}
-
-        <ThemeProvider>
-          <UserDataProvider>
-            <ToastProvider>
-              <ModalProvider>{children}</ModalProvider>
-            </ToastProvider>
-          </UserDataProvider>
-        </ThemeProvider>
-      </body>
-    </html>
-  );
-}
+import type { Metadata } from "next";
+import { Inter } from "next/font/google";
+import "./globals.css";
+import "bootstrap-icons/font/bootstrap-icons.css";
+import { ThemeProvider } from "@/components/client/Theme/ThemeContext";
+import { ModalProvider } from "@/components/client/Modal/ModalContext";
+import { UserDataProvider } from "@/components/client/UserDataContext";
+import { ToastProvider } from "@/components/client/Toast/ToastContext";
+import Script from "next/script";
+import { GoogleTagManager } from "@next/third-parties/google";
+
+const siteUrl = process.env.NEXT_PUBLIC_BASE_URL || "http://localhost:3000";
+
+const inter = Inter({
+  weight: ["400"],
+  subsets: ["latin"],
+});
+
+export const metadata: Metadata = {
+  metadataBase: new URL(siteUrl),
+  title: { default: "FantaProf", template: "%s | FantaProf" },
+  description:
+    "Scopri FantaProf, la piattaforma per gestire i punti della tua classe e sfidare i tuoi amici. Crea eventi, acquista professori e costruisci il team vincente!",
+  alternates: {
+    canonical: new URL("/", siteUrl),
+  },
+  authors: [{ name: "FantaProf Team", url: siteUrl }],
+  creator: "FantaProf Team",
+  publisher: "FantaProf",
+  keywords: [
+    "fantaprof",
+    "fanta prof",
+    "fantacalcio",
+    "classe",
+    "professori",
+    "alunni",
+    "scuola",
+    "gestione punti classe",
+    "eventi scolastici",
+  ],
+  openGraph: {
+    title: "FantaProf - Sfida i tuoi amici con i tuoi professori!",
+    description:
+      "Scopri FantaProf, la piattaforma per gestire i punti della tua classe e sfidare i tuoi amici. Crea eventi, acquista professori e costruisci il team vincente!",
+    url: new URL("/", siteUrl),
+    siteName: "FantaProf",
+    images: [
+      {
+        url: "/fantaprof_twitter_image.webp",
+        width: 3500,
+        height: 1300,
+        alt: "FantaProf Twitter Image",
+      },
+    ],
+    locale: "it_IT",
+    type: "website",
+  },
+  twitter: {
+    site: "@FantaProf",
+    creator: "@FantaProf",
+    card: "summary_large_image",
+    title: "FantaProf - Sfida i tuoi amici con i tuoi professori!",
+    description:
+      "Scopri FantaProf, la piattaforma per gestire i punti della tua classe e sfidare i tuoi amici. Crea eventi, acquista professori e costruisci il team vincente!",
+    images: [
+      {
+        url: "/fantaprof_twitter_image.webp",
+        width: 3500,
+        height: 1300,
+        alt: "FantaProf Twitter Image",
+      },
+    ],
+  },
+  robots: {
+    index: true,
+    follow: true,
+    nocache: false,
+    noarchive: false,
+  },
+};
+
+export default function RootLayout({
+  children,
+}: Readonly<{
+  children: React.ReactNode;
+}>) {
+  return (
+    <html lang="it" className={`bg-base-100 ${inter.className}`}>
+      <head>
+        {/* Script AdSense */}
+        <Script
+          async
+          src="https://pagead2.googlesyndication.com/pagead/js/adsbygoogle.js?client=ca-pub-5780485830378667"
+          crossOrigin="anonymous"
+          strategy="afterInteractive"
+        />
+        {/* Google Consent Mode (default: denied) */}
+        <Script id="consent-mode" strategy="beforeInteractive">
+          {`
+            window.dataLayer = window.dataLayer || [];
+            function gtag(){dataLayer.push(arguments);}
+            gtag('consent', 'default', {
+              ad_storage: 'denied',
+              ad_user_data: 'denied',
+              ad_personalization: 'denied',
+              analytics_storage: 'denied'
+            });
+          `}
+        </Script>
+      </head>
+      <GoogleTagManager gtmId="GTM-TQTHCTQV" />
+      <body
+        className={`w-full h-dvh overflow-x-hidden bg-base-100 m-0 antialiased`}
+      >
+        <ThemeProvider>
+          <UserDataProvider>
+            <ToastProvider>
+              <ModalProvider>{children}</ModalProvider>
+            </ToastProvider>
+          </UserDataProvider>
+        </ThemeProvider>
+      </body>
+    </html>
+  );
+}