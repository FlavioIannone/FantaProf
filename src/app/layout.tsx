import type { Metadata } from "next";
import { Inter } from "next/font/google";
import "./globals.css";
import "bootstrap-icons/font/bootstrap-icons.css";
<<<<<<< HEAD
import { ThemeProvider } from "@/components/client/ThemeContext";
import { ModalProvider } from "@/components/client/ModalContext";
=======
import { ThemeProvider } from "@/components/client/Theme/ThemeContext";
import { ModalProvider } from "@/components/client/Modal/ModalContext";
import React from "react";
>>>>>>> 0c427d40
import { UserDataProvider } from "@/components/client/UserDataContext";

const inter = Inter({
  weight: ["400"],
  subsets: ["latin"],
});

export const metadata: Metadata = {
  metadataBase: new URL(process.env.BASE_URL!),
  title: { default: "FantaProf", template: "%s | FantaProf" },
  description:
    "Scopri FantaProf, la piattaforma per gestire i punti della tua classe e sfidare i tuoi amici. Crea eventi, acquista professori e costruisci il team vincente!",
  alternates: {
    canonical: new URL(process.env.BASE_URL!),
  },
  keywords: [
    "fantaprof",
    "fanta prof",
    "fantacalcio",
    "classe",
    "professori",
    "alunni",
    "scuola",
    "gestione punti classe",
    "eventi scolastici",
  ],
  openGraph: {
    title: "FantaProf - Sfida i tuoi amici con i tuoi professori!",
    description:
      "Scopri FantaProf, la piattaforma per gestire i punti della tua classe. Crea eventi, acquista professori e costruisci il team vincente!",
    url: process.env.BASE_URL!,
    siteName: "FantaProf",
    images: [
      {
        url: "/images/fantaprof-social.png", //TODO: Add the correct image
        width: 1200,
        height: 630,
        alt: "Logo di FantaProf",
      },
    ],
    locale: "it_IT",
    type: "website",
  },
  twitter: {
    card: "summary",
    title: "FantaProf - Sfida i tuoi amici con i tuoi professori!",
    description:
      "Sfida i tuoi amici con FantaProf, la piattaforma per gestire i punti della tua classe. Acquista professori e vinci!",
    images: ["/images/fantaprof-social.png"], //TODO: Add the correct image
  },
  robots: {
    index: true,
    follow: true,
    nocache: false,
    noarchive: false,
  },
};

export default function RootLayout({
  children,
}: Readonly<{
  children: React.ReactNode;
}>) {
  return (
    <html lang="it" className={`bg-base-100 ${inter.className}`}>
<<<<<<< HEAD
      <body className={`w-full overflow-x-hidden bg-base-100 m-0 antialiased`}>
=======
      <body
        className={`w-full h-dvh overflow-x-hidden bg-base-100 m-0 antialiased`}
      >
>>>>>>> 0c427d40
        <ThemeProvider>
          <UserDataProvider>
            <ModalProvider>{children}</ModalProvider>
          </UserDataProvider>
        </ThemeProvider>
      </body>
    </html>
  );
}
<|MERGE_RESOLUTION|>--- conflicted
+++ resolved
@@ -1,93 +1,81 @@
-import type { Metadata } from "next";
-import { Inter } from "next/font/google";
-import "./globals.css";
-import "bootstrap-icons/font/bootstrap-icons.css";
-<<<<<<< HEAD
-import { ThemeProvider } from "@/components/client/ThemeContext";
-import { ModalProvider } from "@/components/client/ModalContext";
-=======
-import { ThemeProvider } from "@/components/client/Theme/ThemeContext";
-import { ModalProvider } from "@/components/client/Modal/ModalContext";
-import React from "react";
->>>>>>> 0c427d40
-import { UserDataProvider } from "@/components/client/UserDataContext";
-
-const inter = Inter({
-  weight: ["400"],
-  subsets: ["latin"],
-});
-
-export const metadata: Metadata = {
-  metadataBase: new URL(process.env.BASE_URL!),
-  title: { default: "FantaProf", template: "%s | FantaProf" },
-  description:
-    "Scopri FantaProf, la piattaforma per gestire i punti della tua classe e sfidare i tuoi amici. Crea eventi, acquista professori e costruisci il team vincente!",
-  alternates: {
-    canonical: new URL(process.env.BASE_URL!),
-  },
-  keywords: [
-    "fantaprof",
-    "fanta prof",
-    "fantacalcio",
-    "classe",
-    "professori",
-    "alunni",
-    "scuola",
-    "gestione punti classe",
-    "eventi scolastici",
-  ],
-  openGraph: {
-    title: "FantaProf - Sfida i tuoi amici con i tuoi professori!",
-    description:
-      "Scopri FantaProf, la piattaforma per gestire i punti della tua classe. Crea eventi, acquista professori e costruisci il team vincente!",
-    url: process.env.BASE_URL!,
-    siteName: "FantaProf",
-    images: [
-      {
-        url: "/images/fantaprof-social.png", //TODO: Add the correct image
-        width: 1200,
-        height: 630,
-        alt: "Logo di FantaProf",
-      },
-    ],
-    locale: "it_IT",
-    type: "website",
-  },
-  twitter: {
-    card: "summary",
-    title: "FantaProf - Sfida i tuoi amici con i tuoi professori!",
-    description:
-      "Sfida i tuoi amici con FantaProf, la piattaforma per gestire i punti della tua classe. Acquista professori e vinci!",
-    images: ["/images/fantaprof-social.png"], //TODO: Add the correct image
-  },
-  robots: {
-    index: true,
-    follow: true,
-    nocache: false,
-    noarchive: false,
-  },
-};
-
-export default function RootLayout({
-  children,
-}: Readonly<{
-  children: React.ReactNode;
-}>) {
-  return (
-    <html lang="it" className={`bg-base-100 ${inter.className}`}>
-<<<<<<< HEAD
-      <body className={`w-full overflow-x-hidden bg-base-100 m-0 antialiased`}>
-=======
-      <body
-        className={`w-full h-dvh overflow-x-hidden bg-base-100 m-0 antialiased`}
-      >
->>>>>>> 0c427d40
-        <ThemeProvider>
-          <UserDataProvider>
-            <ModalProvider>{children}</ModalProvider>
-          </UserDataProvider>
-        </ThemeProvider>
-      </body>
-    </html>
-  );
-}
+import type { Metadata } from "next";
+import { Inter } from "next/font/google";
+import "./globals.css";
+import "bootstrap-icons/font/bootstrap-icons.css";
+import { ThemeProvider } from "@/components/client/Theme/ThemeContext";
+import { ModalProvider } from "@/components/client/Modal/ModalContext";
+import { UserDataProvider } from "@/components/client/UserDataContext";
+
+const inter = Inter({
+  weight: ["400"],
+  subsets: ["latin"],
+});
+
+export const metadata: Metadata = {
+  metadataBase: new URL(process.env.BASE_URL!),
+  title: { default: "FantaProf", template: "%s | FantaProf" },
+  description:
+    "Scopri FantaProf, la piattaforma per gestire i punti della tua classe e sfidare i tuoi amici. Crea eventi, acquista professori e costruisci il team vincente!",
+  alternates: {
+    canonical: new URL(process.env.BASE_URL!),
+  },
+  keywords: [
+    "fantaprof",
+    "fanta prof",
+    "fantacalcio",
+    "classe",
+    "professori",
+    "alunni",
+    "scuola",
+    "gestione punti classe",
+    "eventi scolastici",
+  ],
+  openGraph: {
+    title: "FantaProf - Sfida i tuoi amici con i tuoi professori!",
+    description:
+      "Scopri FantaProf, la piattaforma per gestire i punti della tua classe. Crea eventi, acquista professori e costruisci il team vincente!",
+    url: process.env.BASE_URL!,
+    siteName: "FantaProf",
+    images: [
+      {
+        url: "/images/fantaprof-social.png", //TODO: Add the correct image
+        width: 1200,
+        height: 630,
+        alt: "Logo di FantaProf",
+      },
+    ],
+    locale: "it_IT",
+    type: "website",
+  },
+  twitter: {
+    card: "summary",
+    title: "FantaProf - Sfida i tuoi amici con i tuoi professori!",
+    description:
+      "Sfida i tuoi amici con FantaProf, la piattaforma per gestire i punti della tua classe. Acquista professori e vinci!",
+    images: ["/images/fantaprof-social.png"], //TODO: Add the correct image
+  },
+  robots: {
+    index: true,
+    follow: true,
+    nocache: false,
+    noarchive: false,
+  },
+};
+
+export default function RootLayout({
+  children,
+}: Readonly<{
+  children: React.ReactNode;
+}>) {
+  return (
+    <html lang="it" className={`bg-base-100 ${inter.className}`}>
+      <body className={`w-full overflow-x-hidden bg-base-100 m-0 antialiased`}>
+        <ThemeProvider>
+          <UserDataProvider>
+            <ModalProvider>{children}</ModalProvider>
+          </UserDataProvider>
+        </ThemeProvider>
+      </body>
+    </html>
+  );
+}